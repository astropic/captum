#!/usr/bin/env python3
from .._utils.common import format_input, _format_attributions
from .._utils.attribution import GradientBasedAttribution
from .._utils.gradient import apply_gradient_requirements, undo_gradient_requirements


class InputXGradient(GradientBasedAttribution):
    def __init__(self, forward_func):
        r"""
        Args:

            forward_func (function): The forward function of the model
                       or any modification of it
        """
        super().__init__(forward_func)

    def attribute(self, inputs, target=None, additional_forward_args=None):
        r""""
        A baseline approach for computing the attribution. It multiplies input with
        the gradient with respect to input.
        https://arxiv.org/abs/1611.07270

        Args:

            inputs (tensor or tuple of tensors):  Input for which integrated
                        gradients are computed. If forward_func takes a single
                        tensor as input, a single input tensor should be provided.
                        If forward_func takes multiple tensors as input, a tuple
                        of the input tensors should be provided. It is assumed
                        that for all given input tensors, dimension 0 corresponds
                        to the number of examples (aka batch size), and if
                        mutliple input tensors are provided, the examples must
                        be aligned appropriately.
            target (int, optional):  Output index for which gradient is computed
                        (for classification cases, this is the target class).
                        If the network returns a scalar value per example,
                        no target index is necessary. (Note: Tuples for multi
                        -dimensional output indices will be supported soon.)
            additional_forward_args (tuple, optional): If the forward function
                        requires additional arguments other than the inputs for
                        which attributions should not be computed, this argument
                        can be provided. It can contain ND tensors, or any arbitrary
                        python type. The gradients are not computed with respect
                        to these arguments.
                        Default: None

        Return:

                attributions (tensor or tuple of tensors): The input x gradient with
                            respect to each input feature. Attributions will always be
                            the same size as the provided inputs, with each value
                            providing the attribution of the corresponding input index.
                            If a single tensor is provided as inputs, a single tensor is
                            returned. If a tuple is provided for inputs, a tuple of
                            corresponding sized tensors is returned.


        Examples::

            >>> # ImageClassifier takes a single input tensor of images Nx3x32x32,
            >>> # and returns an Nx10 tensor of class probabilities.
            >>> net = ImageClassifier()
            >>> # Generating random input with size 2x3x3x32
            >>> input = torch.randn(2, 3, 32, 32, requires_grad=True)
            >>> # Defining InputXGradient interpreter
            >>> input_x_gradient = InputXGradient(net)
            >>> # Computes inputXgradient for class 4.
            >>> attribution = input_x_gradient.attribute(input, target=4)
        """
        # Keeps track whether original input is a tuple or not before
        # converting it into a tuple.
        is_inputs_tuple = isinstance(inputs, tuple)

        inputs = format_input(inputs)
<<<<<<< HEAD
        gradient_mask = apply_gradient_requirements(inputs)
        additional_forward_args = (
            additional_forward_args if additional_forward_args else []
        )
=======

>>>>>>> 0f322790
        gradients = self.gradient_func(
            self.forward_func, inputs, target, additional_forward_args
        )

        attributions = tuple(
            input * gradient for input, gradient in zip(inputs, gradients)
        )
        undo_gradient_requirements(inputs, gradient_mask)
        return _format_attributions(is_inputs_tuple, attributions)<|MERGE_RESOLUTION|>--- conflicted
+++ resolved
@@ -72,14 +72,8 @@
         is_inputs_tuple = isinstance(inputs, tuple)
 
         inputs = format_input(inputs)
-<<<<<<< HEAD
         gradient_mask = apply_gradient_requirements(inputs)
-        additional_forward_args = (
-            additional_forward_args if additional_forward_args else []
-        )
-=======
 
->>>>>>> 0f322790
         gradients = self.gradient_func(
             self.forward_func, inputs, target, additional_forward_args
         )
